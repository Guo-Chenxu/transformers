--- conflicted
+++ resolved
@@ -1615,11 +1615,8 @@
         ("bark", "BarkModel"),
         ("csm", "CsmForConditionalGeneration"),
         ("fastspeech2_conformer", "FastSpeech2ConformerWithHifiGan"),
-<<<<<<< HEAD
+        ("fastspeech2_conformer_with_hifigan", "FastSpeech2ConformerWithHifiGan"),
         ("minicpm_o_2_6", "MiniCPM_o_2_6ForConditionalGeneration"),
-=======
-        ("fastspeech2_conformer_with_hifigan", "FastSpeech2ConformerWithHifiGan"),
->>>>>>> ff8b88a9
         ("musicgen", "MusicgenForConditionalGeneration"),
         ("musicgen_melody", "MusicgenMelodyForConditionalGeneration"),
         ("qwen2_5_omni", "Qwen2_5OmniForConditionalGeneration"),
